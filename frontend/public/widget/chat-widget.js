--- conflicted
+++ resolved
@@ -9,13 +9,8 @@
 
   // Configuration with better defaults and validation
   const CONFIG = {
-<<<<<<< HEAD
     API_BASE_URL: 'https://app.weam.ai/ai-chatbot-api',
-    WIDGET_VERSION: '1.0.0',
-=======
-    API_BASE_URL: 'https://dev.weam.ai/ai-chatbot-api',
     WIDGET_VERSION: '2.0.0',
->>>>>>> 1912de3d
     DEFAULT_SETTINGS: {
       _id: null, // Deployment ID - required for API calls
       theme: 'light',
